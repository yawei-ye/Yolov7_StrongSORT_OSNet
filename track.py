--- conflicted
+++ resolved
@@ -44,22 +44,8 @@
     webcam = source == '0' or source.startswith(
         'rtsp') or source.startswith('http') or source.endswith('.txt')
 
-<<<<<<< HEAD
-=======
+    # Initialize
     device = select_device(opt.device)
-    # initialize deepsort
-    cfg = get_config()
-    cfg.merge_from_file(opt.config_deepsort)
-    deepsort = DeepSort(deep_sort_model,
-                        device,
-                        max_dist=cfg.DEEPSORT.MAX_DIST,
-                        max_iou_distance=cfg.DEEPSORT.MAX_IOU_DISTANCE,
-                        max_age=cfg.DEEPSORT.MAX_AGE, n_init=cfg.DEEPSORT.N_INIT, nn_budget=cfg.DEEPSORT.NN_BUDGET,
-                        )
-
->>>>>>> 00202638
-    # Initialize
-    
     half &= device.type != 'cpu'  # half precision only supported on CUDA
 
     # The MOT16 evaluation runs multiple inference streams in parallel, each one writing to
@@ -75,7 +61,6 @@
     save_dir.mkdir(parents=True, exist_ok=True)  # make dir
 
     # Load model
-    device = select_device(device)
     model = DetectMultiBackend(yolo_model, device=device, dnn=opt.dnn)
     stride, names, pt, jit, _ = model.stride, model.names, model.pt, model.jit, model.onnx
     imgsz = check_img_size(imgsz, s=stride)  # check image size
@@ -110,11 +95,12 @@
     deepsort_list = []
     for i in range(nr_sources):
         deepsort_list.append(DeepSort(deep_sort_model,
-                             max_dist=cfg.DEEPSORT.MAX_DIST,
-                             max_iou_distance=cfg.DEEPSORT.MAX_IOU_DISTANCE,
-                             max_age=cfg.DEEPSORT.MAX_AGE, n_init=cfg.DEEPSORT.N_INIT, nn_budget=cfg.DEEPSORT.NN_BUDGET,
-                             use_cuda=True)
-                            )
+                                      device,
+                                      max_dist=cfg.DEEPSORT.MAX_DIST,
+                                      max_iou_distance=cfg.DEEPSORT.MAX_IOU_DISTANCE,
+                                      max_age=cfg.DEEPSORT.MAX_AGE, n_init=cfg.DEEPSORT.N_INIT, nn_budget=cfg.DEEPSORT.NN_BUDGET,
+                                    )
+        )
 
     outputs = [None] * nr_sources
                         
@@ -205,7 +191,7 @@
                             # Write MOT compliant results to file
                             with open(txt_path, 'a') as f:
                                 f.write(('%g ' * 10 + '\n') % (frame_idx + 1, id, bbox_left,  # MOT format
-                                                               bbox_top, bbox_w, bbox_h, -1, -1, -1, -1))
+                                                               bbox_top, bbox_w, bbox_h, -1, -1, -1, i))
 
                 LOGGER.info(f'{s}Done. YOLO:({t3 - t2:.3f}s), DeepSort:({t5 - t4:.3f}s)')
 
